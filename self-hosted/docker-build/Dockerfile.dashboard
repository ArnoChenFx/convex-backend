# syntax=docker/dockerfile:1-labs
FROM node:18 AS build
RUN --mount=type=cache,target=/root/.npm npm install -g @microsoft/rush@5
WORKDIR /app
COPY ./npm-packages ./npm-packages
# Install dependencies and build
WORKDIR /app/npm-packages/dashboard-self-hosted
RUN rush install
ENV NODE_ENV=production
RUN rush build -t dashboard-self-hosted
<<<<<<< HEAD
RUN rush-pnpm deploy --rush-skip-checks --filter=dashboard-self-hosted --prod /tmp/deploy --legacy
=======
RUN rush-pnpm deploy --legacy --filter=dashboard-self-hosted --prod /tmp/deploy
>>>>>>> f92f71f3

FROM node:18-alpine
RUN addgroup --system --gid 1001 nodejs
RUN adduser --system --uid 1001 nextjs
COPY --from=build --chown=nextjs:nodejs /tmp/deploy/ /app/
WORKDIR /app
RUN cp /app/.next/standalone/server.js .
USER nextjs
EXPOSE 6791
ENV PORT=6791
ENV HOSTNAME=0.0.0.0
CMD ["node", "./server.js"]<|MERGE_RESOLUTION|>--- conflicted
+++ resolved
@@ -8,11 +8,7 @@
 RUN rush install
 ENV NODE_ENV=production
 RUN rush build -t dashboard-self-hosted
-<<<<<<< HEAD
-RUN rush-pnpm deploy --rush-skip-checks --filter=dashboard-self-hosted --prod /tmp/deploy --legacy
-=======
 RUN rush-pnpm deploy --legacy --filter=dashboard-self-hosted --prod /tmp/deploy
->>>>>>> f92f71f3
 
 FROM node:18-alpine
 RUN addgroup --system --gid 1001 nodejs
